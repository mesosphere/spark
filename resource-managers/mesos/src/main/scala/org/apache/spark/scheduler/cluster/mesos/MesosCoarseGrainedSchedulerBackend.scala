/*
 * Licensed to the Apache Software Foundation (ASF) under one or more
 * contributor license agreements.  See the NOTICE file distributed with
 * this work for additional information regarding copyright ownership.
 * The ASF licenses this file to You under the Apache License, Version 2.0
 * (the "License"); you may not use this file except in compliance with
 * the License.  You may obtain a copy of the License at
 *
 *    http://www.apache.org/licenses/LICENSE-2.0
 *
 * Unless required by applicable law or agreed to in writing, software
 * distributed under the License is distributed on an "AS IS" BASIS,
 * WITHOUT WARRANTIES OR CONDITIONS OF ANY KIND, either express or implied.
 * See the License for the specific language governing permissions and
 * limitations under the License.
 */

package org.apache.spark.scheduler.cluster.mesos

import java.io.File
import java.util.{Collections, List => JList}
import java.util.concurrent.locks.ReentrantLock

import scala.collection.JavaConverters._
import scala.collection.mutable
import scala.concurrent.Future

import org.apache.mesos.Protos.{TaskInfo => MesosTaskInfo, _}
import org.apache.mesos.SchedulerDriver

import org.apache.spark.{SecurityManager, SparkContext, SparkException, TaskState}
import org.apache.spark.deploy.mesos.config._
import org.apache.spark.deploy.security.HadoopDelegationTokenManager
import org.apache.spark.internal.config
import org.apache.spark.network.netty.SparkTransportConf
import org.apache.spark.network.shuffle.mesos.MesosExternalShuffleClient
import org.apache.spark.rpc.RpcEndpointAddress
import org.apache.spark.scheduler.{SlaveLost, TaskSchedulerImpl}
import org.apache.spark.scheduler.cluster.CoarseGrainedSchedulerBackend
import org.apache.spark.util.Utils

/**
 * A SchedulerBackend that runs tasks on Mesos, but uses "coarse-grained" tasks, where it holds
 * onto each Mesos node for the duration of the Spark job instead of relinquishing cores whenever
 * a task is done. It launches Spark tasks within the coarse-grained Mesos tasks using the
 * CoarseGrainedSchedulerBackend mechanism. This class is useful for lower and more predictable
 * latency.
 *
 * Unfortunately this has a bit of duplication from [[MesosFineGrainedSchedulerBackend]],
 * but it seems hard to remove this.
 */
private[spark] class MesosCoarseGrainedSchedulerBackend(
    scheduler: TaskSchedulerImpl,
    sc: SparkContext,
    master: String,
    securityManager: SecurityManager)
  extends CoarseGrainedSchedulerBackend(
    scheduler,
    sc.env.rpcEnv,
    Some(new HadoopDelegationTokenManager(
      sc.conf,
      sc.hadoopConfiguration)))
    with org.apache.mesos.Scheduler
    with MesosSchedulerUtils {

  // Blacklist a slave after this many failures
  private val MAX_SLAVE_FAILURES = 2

  private val maxCoresOption = conf.getOption("spark.cores.max").map(_.toInt)

  private val executorCoresOption = conf.getOption("spark.executor.cores").map(_.toInt)

  private val minCoresPerExecutor = executorCoresOption.getOrElse(1)

  // Maximum number of cores to acquire
  private val maxCores = {
    val cores = maxCoresOption.getOrElse(Int.MaxValue)
    // Set maxCores to a multiple of smallest executor we can launch
    cores - (cores % minCoresPerExecutor)
  }

  private val useFetcherCache = conf.getBoolean("spark.mesos.fetcherCache.enable", false)

  private val maxGpus = conf.getInt("spark.mesos.gpus.max", 0)

  private val taskLabels = conf.get("spark.mesos.task.labels", "")

  private[this] val shutdownTimeoutMS =
    conf.getTimeAsMs("spark.mesos.coarse.shutdownTimeout", "10s")
      .ensuring(_ >= 0, "spark.mesos.coarse.shutdownTimeout must be >= 0")

  // Synchronization protected by stateLock
  private[this] var stopCalled: Boolean = false

  // If shuffle service is enabled, the Spark driver will register with the shuffle service.
  // This is for cleaning up shuffle files reliably.
  private val shuffleServiceEnabled = conf.getBoolean("spark.shuffle.service.enabled", false)

  // Cores we have acquired with each Mesos task ID
  private val coresByTaskId = new mutable.HashMap[String, Int]
  private val gpusByTaskId = new mutable.HashMap[String, Int]
  private var totalCoresAcquired = 0
  private var totalGpusAcquired = 0

  // SlaveID -> Slave
  // This map accumulates entries for the duration of the job.  Slaves are never deleted, because
  // we need to maintain e.g. failure state and connection state.
  private val slaves = new mutable.HashMap[String, Slave]

  /**
   * The total number of executors we aim to have. Undefined when not using dynamic allocation.
   * Initially set to 0 when using dynamic allocation, the executor allocation manager will send
   * the real initial limit later.
   */
  private var executorLimitOption: Option[Int] = {
    if (Utils.isDynamicAllocationEnabled(conf)) {
      Some(0)
    } else {
      None
    }
  }

  /**
   *  Return the current executor limit, which may be [[Int.MaxValue]]
   *  before properly initialized.
   */
  private[mesos] def executorLimit: Int = executorLimitOption.getOrElse(Int.MaxValue)

  // private lock object protecting mutable state above. Using the intrinsic lock
  // may lead to deadlocks since the superclass might also try to lock
  private val stateLock = new ReentrantLock

  private val extraCoresPerExecutor = conf.getInt("spark.mesos.extra.cores", 0)

  // Offer constraints
  private val slaveOfferConstraints =
    parseConstraintString(sc.conf.get("spark.mesos.constraints", ""))

  // Reject offers with mismatched constraints in seconds
  private val rejectOfferDurationForUnmetConstraints =
    getRejectOfferDurationForUnmetConstraints(sc.conf)

  // Reject offers when we reached the maximum number of cores for this framework
  private val rejectOfferDurationForReachedMaxCores =
    getRejectOfferDurationForReachedMaxCores(sc.conf)

  // A client for talking to the external shuffle service
  private val mesosExternalShuffleClient: Option[MesosExternalShuffleClient] = {
    if (shuffleServiceEnabled) {
      Some(getShuffleClient())
    } else {
      None
    }
  }

  // This method is factored out for testability
  protected def getShuffleClient(): MesosExternalShuffleClient = {
    new MesosExternalShuffleClient(
      SparkTransportConf.fromSparkConf(conf, "shuffle"),
      securityManager,
      securityManager.isAuthenticationEnabled(),
      conf.get(config.SHUFFLE_REGISTRATION_TIMEOUT))
  }

  private var nextMesosTaskId = 0

  @volatile var appId: String = _

  private var schedulerDriver: SchedulerDriver = _

  def newMesosTaskId(): String = {
    val id = nextMesosTaskId
    nextMesosTaskId += 1
    id.toString
  }

  override def start() {
    super.start()
    val driver = createSchedulerDriver(
      master,
      MesosCoarseGrainedSchedulerBackend.this,
      sc.sparkUser,
      sc.appName,
      sc.conf,
      sc.conf.getOption("spark.mesos.driver.webui.url").orElse(sc.ui.map(_.webUrl)),
      None,
      Some(sc.conf.get(DRIVER_FAILOVER_TIMEOUT)),
      sc.conf.getOption("spark.mesos.driver.frameworkId")
    )

    unsetFrameworkID(sc)
    startScheduler(driver)
  }

  def createCommand(offer: Offer, numCores: Int, taskId: String): CommandInfo = {
    val environment = Environment.newBuilder()
    val extraClassPath = conf.getOption("spark.executor.extraClassPath")
    extraClassPath.foreach { cp =>
      environment.addVariables(
        Environment.Variable.newBuilder().setName("SPARK_EXECUTOR_CLASSPATH").setValue(cp).build())
    }
    val extraJavaOpts = conf.get("spark.executor.extraJavaOptions", "")

    // Set the environment variable through a command prefix
    // to append to the existing value of the variable
    val prefixEnv = conf.getOption("spark.executor.extraLibraryPath").map { p =>
      Utils.libraryPathEnvPrefix(Seq(p))
    }.getOrElse("")

    environment.addVariables(
      Environment.Variable.newBuilder()
        .setName("SPARK_EXECUTOR_OPTS")
        .setValue(extraJavaOpts)
        .build())

    sc.executorEnvs.foreach { case (key, value) =>
      environment.addVariables(Environment.Variable.newBuilder()
        .setName(key)
        .setValue(value)
        .build())
    }
    val command = CommandInfo.newBuilder()
      .setEnvironment(environment)

    val uri = conf.getOption("spark.executor.uri")
      .orElse(Option(System.getenv("SPARK_EXECUTOR_URI")))

    if (uri.isEmpty) {
      val executorSparkHome = conf.getOption("spark.mesos.executor.home")
        .orElse(sc.getSparkHome())
        .getOrElse {
          throw new SparkException("Executor Spark home `spark.mesos.executor.home` is not set!")
        }
      val runScript = new File(executorSparkHome, "./bin/spark-class").getPath
      command.setValue(
        "%s \"%s\" org.apache.spark.executor.CoarseGrainedExecutorBackend"
          .format(prefixEnv, runScript) +
        s" --driver-url $driverURL" +
        s" --executor-id $taskId" +
        s" --hostname ${executorHostname(offer)}" +
        s" --cores $numCores" +
        s" --app-id $appId")
    } else {
      // Grab everything to the first '.'. We'll use that and '*' to
      // glob the directory "correctly".
      val basename = uri.get.split('/').last.split('.').head
      command.setValue(
        s"cd $basename*; $prefixEnv " +
        "./bin/spark-class org.apache.spark.executor.CoarseGrainedExecutorBackend" +
        s" --driver-url $driverURL" +
        s" --executor-id $taskId" +
        s" --hostname ${executorHostname(offer)}" +
        s" --cores $numCores" +
        s" --app-id $appId")
      command.addUris(CommandInfo.URI.newBuilder().setValue(uri.get).setCache(useFetcherCache))
    }

    conf.getOption("spark.mesos.uris").foreach(setupUris(_, command, useFetcherCache))

    command.build()
  }

  protected def driverURL: String = {
    if (conf.contains("spark.testing")) {
      "driverURL"
    } else {
      RpcEndpointAddress(
        conf.get("spark.driver.host"),
        conf.get("spark.driver.port").toInt,
        CoarseGrainedSchedulerBackend.ENDPOINT_NAME).toString
    }
  }

  override def offerRescinded(d: org.apache.mesos.SchedulerDriver, o: OfferID) {}

  override def registered(
      driver: org.apache.mesos.SchedulerDriver,
      frameworkId: FrameworkID,
      masterInfo: MasterInfo) {
    this.appId = frameworkId.getValue
    this.mesosExternalShuffleClient.foreach(_.init(appId))
    this.schedulerDriver = driver
    markRegistered()
  }

  override def sufficientResourcesRegistered(): Boolean = {
    totalCoreCount.get >= maxCoresOption.getOrElse(0) * minRegisteredRatio
  }

  override def disconnected(d: org.apache.mesos.SchedulerDriver) {}

  override def reregistered(d: org.apache.mesos.SchedulerDriver, masterInfo: MasterInfo) {}

  /**
   * Method called by Mesos to offer resources on slaves. We respond by launching an executor,
   * unless we've already launched more than we wanted to.
   */
  override def resourceOffers(d: org.apache.mesos.SchedulerDriver, offers: JList[Offer]) {
    stateLock.synchronized {
      if (stopCalled) {
        logDebug("Ignoring offers during shutdown")
        // Driver should simply return a stopped status on race
        // condition between this.stop() and completing here
        offers.asScala.map(_.getId).foreach(d.declineOffer)
        return
      }

      logDebug(s"Received ${offers.size} resource offers.")

      val (matchedOffers, unmatchedOffers) = offers.asScala.partition { offer =>
        val offerAttributes = toAttributeMap(offer.getAttributesList)
        matchesAttributeRequirements(slaveOfferConstraints, offerAttributes)
      }

      declineUnmatchedOffers(d, unmatchedOffers)
      handleMatchedOffers(d, matchedOffers)
    }
  }

  private def declineUnmatchedOffers(
      driver: org.apache.mesos.SchedulerDriver, offers: mutable.Buffer[Offer]): Unit = {
    offers.foreach { offer =>
      declineOffer(
        driver,
        offer,
        Some("unmet constraints"),
        Some(rejectOfferDurationForUnmetConstraints))
    }
  }

  /**
   * Launches executors on accepted offers, and declines unused offers. Executors are launched
   * round-robin on offers.
   *
   * @param driver SchedulerDriver
   * @param offers Mesos offers that match attribute constraints
   */
  private def handleMatchedOffers(
      driver: org.apache.mesos.SchedulerDriver, offers: mutable.Buffer[Offer]): Unit = {
    val tasks = buildMesosTasks(offers)
    for (offer <- offers) {
      val offerAttributes = toAttributeMap(offer.getAttributesList)
      val offerMem = getResource(offer.getResourcesList, "mem")
      val offerCpus = getResource(offer.getResourcesList, "cpus")
      val offerPorts = getRangeResource(offer.getResourcesList, "ports")
      val id = offer.getId.getValue

      if (tasks.contains(offer.getId)) { // accept
        val offerTasks = tasks(offer.getId)

        logDebug(s"Accepting offer: $id with attributes: $offerAttributes " +
          s"mem: $offerMem cpu: $offerCpus ports: $offerPorts." +
          s"  Launching ${offerTasks.size} Mesos tasks.")

        for (task <- offerTasks) {
          val taskId = task.getTaskId
          val mem = getResource(task.getResourcesList, "mem")
          val cpus = getResource(task.getResourcesList, "cpus")
          val ports = getRangeResource(task.getResourcesList, "ports").mkString(",")

          logDebug(s"Launching Mesos task: ${taskId.getValue} with mem: $mem cpu: $cpus" +
            s" ports: $ports")
        }

        driver.launchTasks(
          Collections.singleton(offer.getId),
          offerTasks.asJava)
      } else if (totalCoresAcquired >= maxCores) {
        // Reject an offer for a configurable amount of time to avoid starving other frameworks
        declineOffer(driver,
          offer,
          Some("reached spark.cores.max"),
          Some(rejectOfferDurationForReachedMaxCores))
      } else {
        declineOffer(
          driver,
          offer)
      }
    }
  }

  /**
   * Returns a map from OfferIDs to the tasks to launch on those offers.  In order to maximize
   * per-task memory and IO, tasks are round-robin assigned to offers.
   *
   * @param offers Mesos offers that match attribute constraints
   * @return A map from OfferID to a list of Mesos tasks to launch on that offer
   */
  private def buildMesosTasks(offers: mutable.Buffer[Offer]): Map[OfferID, List[MesosTaskInfo]] = {
    // offerID -> tasks
    val tasks = new mutable.HashMap[OfferID, List[MesosTaskInfo]].withDefaultValue(Nil)

    // offerID -> resources
    val remainingResources = mutable.Map(offers.map(offer =>
      (offer.getId.getValue, offer.getResourcesList)): _*)

    var launchTasks = true

    // TODO(mgummelt): combine offers for a single slave
    //
    // round-robin create executors on the available offers
    while (launchTasks) {
      launchTasks = false

      for (offer <- offers) {
        val slaveId = offer.getSlaveId.getValue
        val offerId = offer.getId.getValue
        val resources = remainingResources(offerId)

        if (canLaunchTask(slaveId, resources)) {
          // Create a task
          launchTasks = true
          val taskId = newMesosTaskId()
          val offerCPUs = getResource(resources, "cpus").toInt
          val taskGPUs = Math.min(
            Math.max(0, maxGpus - totalGpusAcquired), getResource(resources, "gpus").toInt)

          val taskCPUs = executorCores(offerCPUs)
          val taskMemory = executorMemory(sc)

          slaves.getOrElseUpdate(slaveId, new Slave(offer.getHostname)).taskIDs.add(taskId)

          val (resourcesLeft, resourcesToUse) =
            partitionTaskResources(resources, taskCPUs, taskMemory, taskGPUs)

          val taskBuilder = MesosTaskInfo.newBuilder()
            .setTaskId(TaskID.newBuilder().setValue(taskId.toString).build())
            .setSlaveId(offer.getSlaveId)
            .setCommand(createCommand(offer, taskCPUs + extraCoresPerExecutor, taskId))
            .setName(s"${sc.appName} $taskId")
<<<<<<< HEAD
            .addAllResources(resourcesToUse.asJava)
            .setContainer(MesosSchedulerBackendUtil.containerInfo(sc.conf))

          val labelsBuilder = taskBuilder.getLabelsBuilder
          val labels = buildMesosLabels().asJava

          labelsBuilder.addAllLabels(labels)

          taskBuilder.setLabels(labelsBuilder)
=======
            .setLabels(MesosProtoUtils.mesosLabels(taskLabels))
            .addAllResources(resourcesToUse.asJava)
            .setContainer(MesosSchedulerBackendUtil.containerInfo(sc.conf))
>>>>>>> 4ba8babc

          tasks(offer.getId) ::= taskBuilder.build()
          remainingResources(offerId) = resourcesLeft.asJava
          totalCoresAcquired += taskCPUs
          coresByTaskId(taskId) = taskCPUs
          if (taskGPUs > 0) {
            totalGpusAcquired += taskGPUs
            gpusByTaskId(taskId) = taskGPUs
          }
        }
      }
    }
    tasks.toMap
  }

  /** Extracts task needed resources from a list of available resources. */
  private def partitionTaskResources(
      resources: JList[Resource],
      taskCPUs: Int,
      taskMemory: Int,
      taskGPUs: Int)
    : (List[Resource], List[Resource]) = {

    // partition cpus & mem
    val (afterCPUResources, cpuResourcesToUse) = partitionResources(resources, "cpus", taskCPUs)
    val (afterMemResources, memResourcesToUse) =
      partitionResources(afterCPUResources.asJava, "mem", taskMemory)
    val (afterGPUResources, gpuResourcesToUse) =
      partitionResources(afterMemResources.asJava, "gpus", taskGPUs)

    // If user specifies port numbers in SparkConfig then consecutive tasks will not be launched
    // on the same host. This essentially means one executor per host.
    // TODO: handle network isolator case
    val (nonPortResources, portResourcesToUse) =
      partitionPortResources(nonZeroPortValuesFromConfig(sc.conf), afterGPUResources)

    (nonPortResources,
      cpuResourcesToUse ++ memResourcesToUse ++ portResourcesToUse ++ gpuResourcesToUse)
  }

  private def canLaunchTask(slaveId: String, resources: JList[Resource]): Boolean = {
    val offerMem = getResource(resources, "mem")
    val offerCPUs = getResource(resources, "cpus").toInt
    val cpus = executorCores(offerCPUs)
    val mem = executorMemory(sc)
    val ports = getRangeResource(resources, "ports")
    val meetsPortRequirements = checkPorts(sc.conf, ports)

    cpus > 0 &&
      cpus <= offerCPUs &&
      cpus + totalCoresAcquired <= maxCores &&
      mem <= offerMem &&
      numExecutors() < executorLimit &&
      slaves.get(slaveId).map(_.taskFailures).getOrElse(0) < MAX_SLAVE_FAILURES &&
      meetsPortRequirements
  }

  private def executorCores(offerCPUs: Int): Int = {
    executorCoresOption.getOrElse(
      math.min(offerCPUs, maxCores - totalCoresAcquired)
    )
  }

  override def statusUpdate(d: org.apache.mesos.SchedulerDriver, status: TaskStatus) {
    val taskId = status.getTaskId.getValue
    val slaveId = status.getSlaveId.getValue
    val state = mesosToTaskState(status.getState)

    logInfo(s"Mesos task $taskId is now ${status.getState}")

    stateLock.synchronized {
      val slave = slaves(slaveId)

      // If the shuffle service is enabled, have the driver register with each one of the
      // shuffle services. This allows the shuffle services to clean up state associated with
      // this application when the driver exits. There is currently not a great way to detect
      // this through Mesos, since the shuffle services are set up independently.
      if (state.equals(TaskState.RUNNING) &&
          shuffleServiceEnabled &&
          !slave.shuffleRegistered) {
        assume(mesosExternalShuffleClient.isDefined,
          "External shuffle client was not instantiated even though shuffle service is enabled.")
        // TODO: Remove this and allow the MesosExternalShuffleService to detect
        // framework termination when new Mesos Framework HTTP API is available.
        val externalShufflePort = conf.getInt("spark.shuffle.service.port", 7337)

        logDebug(s"Connecting to shuffle service on slave $slaveId, " +
            s"host ${slave.hostname}, port $externalShufflePort for app ${conf.getAppId}")

        mesosExternalShuffleClient.get
          .registerDriverWithShuffleService(
            slave.hostname,
            externalShufflePort,
            sc.conf.getTimeAsMs("spark.storage.blockManagerSlaveTimeoutMs",
              s"${sc.conf.getTimeAsMs("spark.network.timeout", "120s")}ms"),
            sc.conf.getTimeAsMs("spark.executor.heartbeatInterval", "10s"))
        slave.shuffleRegistered = true
      }

      if (TaskState.isFinished(state)) {
        // Remove the cores we have remembered for this task, if it's in the hashmap
        for (cores <- coresByTaskId.get(taskId)) {
          totalCoresAcquired -= cores
          coresByTaskId -= taskId
        }
        // Also remove the gpus we have remembered for this task, if it's in the hashmap
        for (gpus <- gpusByTaskId.get(taskId)) {
          totalGpusAcquired -= gpus
          gpusByTaskId -= taskId
        }
        // If it was a failure, mark the slave as failed for blacklisting purposes
        if (TaskState.isFailed(state)) {
          slave.taskFailures += 1

          if (slave.taskFailures >= MAX_SLAVE_FAILURES) {
            logInfo(s"Blacklisting Mesos slave $slaveId due to too many failures; " +
                "is Spark installed on it?")
          }
        }
        executorTerminated(d, slaveId, taskId, s"Executor finished with state $state")
        // In case we'd rejected everything before but have now lost a node
        d.reviveOffers()
      }
    }
  }

  override def error(d: org.apache.mesos.SchedulerDriver, message: String) {
    logError(s"Mesos error: $message")
    scheduler.error(message)
  }

  override def stop() {
    // Make sure we're not launching tasks during shutdown
    stateLock.synchronized {
      if (stopCalled) {
        logWarning("Stop called multiple times, ignoring")
        return
      }
      stopCalled = true
      super.stop()
    }

    // Wait for executors to report done, or else mesosDriver.stop() will forcefully kill them.
    // See SPARK-12330
    val startTime = System.nanoTime()

    // slaveIdsWithExecutors has no memory barrier, so this is eventually consistent
    while (numExecutors() > 0 &&
      System.nanoTime() - startTime < shutdownTimeoutMS * 1000L * 1000L) {
      Thread.sleep(100)
    }

    if (numExecutors() > 0) {
      logWarning(s"Timed out waiting for ${numExecutors()} remaining executors "
        + s"to terminate within $shutdownTimeoutMS ms. This may leave temporary files "
        + "on the mesos nodes.")
    }

    // Close the mesos external shuffle client if used
    mesosExternalShuffleClient.foreach(_.close())

    if (schedulerDriver != null) {
      schedulerDriver.stop()
    }
  }

  override def frameworkMessage(
      d: org.apache.mesos.SchedulerDriver, e: ExecutorID, s: SlaveID, b: Array[Byte]) {}

  /**
   * Called when a slave is lost or a Mesos task finished. Updates local view on
   * what tasks are running. It also notifies the driver that an executor was removed.
   */
  private def executorTerminated(
      d: org.apache.mesos.SchedulerDriver,
      slaveId: String,
      taskId: String,
      reason: String): Unit = {
    stateLock.synchronized {
      // Do not call removeExecutor() after this scheduler backend was stopped because
      // removeExecutor() internally will send a message to the driver endpoint but
      // the driver endpoint is not available now, otherwise an exception will be thrown.
      if (!stopCalled) {
        removeExecutor(taskId, SlaveLost(reason))
      }
      slaves(slaveId).taskIDs.remove(taskId)
    }
  }

  override def slaveLost(d: org.apache.mesos.SchedulerDriver, slaveId: SlaveID): Unit = {
    logInfo(s"Mesos slave lost: ${slaveId.getValue}")
  }

  override def executorLost(
      d: org.apache.mesos.SchedulerDriver, e: ExecutorID, s: SlaveID, status: Int): Unit = {
    logInfo("Mesos executor lost: %s".format(e.getValue))
  }

  override def applicationId(): String =
    Option(appId).getOrElse {
      logWarning("Application ID is not initialized yet.")
      super.applicationId
    }

  override def doRequestTotalExecutors(requestedTotal: Int): Future[Boolean] = Future.successful {
    // We don't truly know if we can fulfill the full amount of executors
    // since at coarse grain it depends on the amount of slaves available.
    logInfo("Capping the total amount of executors to " + requestedTotal)
    executorLimitOption = Some(requestedTotal)
    true
  }

  override def doKillExecutors(executorIds: Seq[String]): Future[Boolean] = Future.successful {
    if (schedulerDriver == null) {
      logWarning("Asked to kill executors before the Mesos driver was started.")
      false
    } else {
      for (executorId <- executorIds) {
        val taskId = TaskID.newBuilder().setValue(executorId).build()
        schedulerDriver.killTask(taskId)
      }
      // no need to adjust `executorLimitOption` since the AllocationManager already communicated
      // the desired limit through a call to `doRequestTotalExecutors`.
      // See [[o.a.s.scheduler.cluster.CoarseGrainedSchedulerBackend.killExecutors]]
      true
    }
  }

  private def numExecutors(): Int = {
    slaves.values.map(_.taskIDs.size).sum
  }

  private def executorHostname(offer: Offer): String = {
    if (sc.conf.getOption("spark.mesos.network.name").isDefined) {
      // The agent's IP is not visible in a CNI container, so we bind to 0.0.0.0
      "0.0.0.0"
    } else {
      offer.getHostname
    }
  }
}

private class Slave(val hostname: String) {
  val taskIDs = new mutable.HashSet[String]()
  var taskFailures = 0
  var shuffleRegistered = false
}<|MERGE_RESOLUTION|>--- conflicted
+++ resolved
@@ -428,21 +428,9 @@
             .setSlaveId(offer.getSlaveId)
             .setCommand(createCommand(offer, taskCPUs + extraCoresPerExecutor, taskId))
             .setName(s"${sc.appName} $taskId")
-<<<<<<< HEAD
-            .addAllResources(resourcesToUse.asJava)
-            .setContainer(MesosSchedulerBackendUtil.containerInfo(sc.conf))
-
-          val labelsBuilder = taskBuilder.getLabelsBuilder
-          val labels = buildMesosLabels().asJava
-
-          labelsBuilder.addAllLabels(labels)
-
-          taskBuilder.setLabels(labelsBuilder)
-=======
             .setLabels(MesosProtoUtils.mesosLabels(taskLabels))
             .addAllResources(resourcesToUse.asJava)
             .setContainer(MesosSchedulerBackendUtil.containerInfo(sc.conf))
->>>>>>> 4ba8babc
 
           tasks(offer.getId) ::= taskBuilder.build()
           remainingResources(offerId) = resourcesLeft.asJava
