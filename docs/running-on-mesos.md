--- conflicted
+++ resolved
@@ -470,7 +470,15 @@
   </td>
 </tr>
 <tr>
-<<<<<<< HEAD
+  <td><code>spark.mesos.driver.labels</code></td>
+  <td><code>(none)</code></td>
+  <td>
+    Mesos labels to add to the driver.  See <code>spark.mesos.task.labels</code>
+    for formatting information.
+  </td>
+</tr>
+
+<tr>
   <td><code>spark.mesos.driver.secret.envkey</code></td>
   <td><code>(none)</code></td>
   <td>
@@ -498,16 +506,6 @@
     protobuf for more information.
   </td>
 </tr>
-=======
-  <td><code>spark.mesos.driver.labels</code></td>
-  <td><code>(none)</code></td>
-  <td>
-    Mesos labels to add to the driver.  See <code>spark.mesos.task.labels</code>
-    for formatting information.
-  </td>
-</tr>
-
->>>>>>> fe916b26
 <tr>
   <td><code>spark.mesos.driverEnv.[EnvironmentVariableName]</code></td>
   <td><code>(none)</code></td>
